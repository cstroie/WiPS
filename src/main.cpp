/**
  WiPS - Wireless Positioning System and Automated Position Reporting System
         based on WiFi geolocation, using Mozilla Location Services and Google Geolocation API.

  This project provides:
  - WiFi-based geolocation using nearby access points
  - NMEA-0183 sentence generation for GPS compatibility
  - APRS position reporting with telemetry data
  - TCP NMEA server and UDP broadcast capabilities
  - Over-The-Air (OTA) firmware updates
  - Network Time Protocol (NTP) synchronization

  Main operational flow:
  1. Connect to WiFi using multiple fallback methods
  2. Synchronize time with NTP server
  3. Continuously scan for WiFi networks and perform geolocation
  4. Calculate movement, speed, and bearing between locations
  5. Generate NMEA sentences for GPS compatibility
  6. Send APRS position reports with telemetry data when moving or on schedule
  7. Implement SmartBeaconing algorithm for adaptive reporting intervals

  Copyright (c) 2017-2025 Costin STROIE <costinstroie@eridu.eu.org>

  This program is free software: you can redistribute it and/or modify
  it under the terms of the GNU General Public License as published by
  the Free Software Foundation, either version 3 of the License, or
  (at your option) any later version.

  This program is distributed in the hope that it will be useful,
  but WITHOUT ANY WARRANTY; without even the implied warranty of
  MERCHANTABILITY or FITNESS FOR A PARTICULAR PURPOSE.  See the
  GNU General Public License for more details.

  You should have received a copy of the GNU General Public License
  along with this program.  If not, see <http://www.gnu.org/licenses/>.
*/

// Forward declarations
void sendNMEASentences(unsigned long utm, bool useCurrentLocation);

// True if the tracker is being probed (used for telemetry bit setting)
bool PROBE = true;

// Led
#ifdef ESP32
  #define LED 2  // ESP32 default LED pin
#else
  #define LED 2  // ESP8266 default LED pin
  #define PWMRANGE 1023  // ESP8266 PWM range
#endif

// User settings
#include "config.h"

// Platform compatibility
#include "platform.h"

// Software version
#include "version.h"

// WiFi
#ifdef ESP32
  #include <WiFi.h>
  #include <WiFiUdp.h>
  #include <WiFiManager.h>
#else
  #include <ESP8266WiFi.h>
  #include <WiFiUdp.h>
  #include <WiFiManager.h>
#endif

#ifdef WIFI_SSIDPASS
#ifdef ESP32
const char wifiSP[] = WIFI_SSIDPASS;
#else
const char wifiSP[] PROGMEM = WIFI_SSIDPASS;
#endif
const char *wifiRS          = WIFI_RS;
const char *wifiFS          = WIFI_FS;
#endif

// OTA
#ifdef ESP32
  #include <ESPmDNS.h>
#else
  #include <ESP8266mDNS.h>
#endif
#include <ArduinoOTA.h>
int otaPort     = 8266;
bool otaSecure  = false;  // Flag to indicate if OTA password is set

// TCP server
#include "server.h"
// NMEA-0183 Navigational Data Server
TCPServer nmeaServer(10110);

// UDP Broadcast
WiFiUDP   bcastUDP;
IPAddress bcastIP(0, 0, 0, 0);
const int bcastPort = 10110;

// Geolocation
#include "geo.h"
GEO geo;

// Network Time Protocol
#include "ntp.h"
NTP ntp;

// APRS
#include "aprs.h"
APRS aprs;

// NMEA
#include "nmea.h"
NMEA nmea;
struct nmeaReports {
  bool gga: 1;
  bool rmc: 1;
  bool gll: 1;
  bool vtg: 1;
  bool zda: 1;
};
nmeaReports nmeaReport = {1, 1, 0, 0, 0};

#ifdef HAVE_OLED
// OLED
#include <U8x8lib.h>
#ifdef ESP32
U8X8_SSD1306_128X32_UNIVISION_HW_I2C u8x8(/* clock=*/ 16, /* data=*/ 17, /* reset=*/ U8X8_PIN_NONE);
#else
U8X8_SSD1306_128X32_UNIVISION_HW_I2C u8x8(16);
#endif
#endif

// Set ADC to Voltage
#ifdef ESP8266
  ADC_MODE(ADC_VCC);
#endif

// Timings for geolocation and reporting cycles
unsigned long geoNextTime = 0;    ///< Next time to perform geolocation
unsigned long geoDelay    = 20;   ///< Delay between geolocation attempts (seconds)
unsigned long rpNextTime  = 0;    ///< Next time to send APRS report
unsigned long rpDelay     = 60;   ///< Current delay between APRS reports (seconds)
unsigned long rpDelayStep = 30;   ///< Step to increase delay when stationary (seconds)
unsigned long rpDelayMin  = 60;   ///< Minimum delay between APRS reports (seconds)
unsigned long rpDelayMax  = 1800; ///< Maximum delay between APRS reports (seconds)
unsigned long nmeaNextTime = 0;   ///< Next time to send NMEA sentences

// Exponentially smoothed values for better data quality
int sAcc = -1;  ///< Smoothed accuracy value
int sCrs = -1;  ///< Smoothed course/bearing value


/**
  Convert IPAddress to char array
  
  Formats an IP address as a string with optional padding for display alignment.
  
  @param ip IP address to convert
  @param buf Buffer to store the formatted IP string
  @param len Buffer length
  @param pad Whether to pad each octet to 3 characters (default false)
*/
void charIP(const IPAddress ip, char *buf, size_t len, boolean pad = false) {
#ifdef ESP32
  if (pad) snprintf(buf, len, "%3d.%3d.%3d.%3d", ip[0], ip[1], ip[2], ip[3]);
  else     snprintf(buf, len, "%d.%d.%d.%d",     ip[0], ip[1], ip[2], ip[3]);
#else
  if (pad) snprintf_P(buf, len, PSTR("%3d.%3d.%3d.%3d"), ip[0], ip[1], ip[2], ip[3]);
  else     snprintf_P(buf, len, PSTR("%d.%d.%d.%d"),     ip[0], ip[1], ip[2], ip[3]);
#endif
}

/**
  Display the WiFi parameters
*/
void showWiFi() {
  if (WiFi.isConnected()) {
    char ipbuf[16] = "";
    char gwbuf[16] = "";
    char nsbuf[16] = "";

    // Get the IPs as char arrays
    charIP(WiFi.localIP(),   ipbuf, sizeof(ipbuf), false);
    charIP(WiFi.gatewayIP(), gwbuf, sizeof(gwbuf), false);
    charIP(WiFi.dnsIP(),     nsbuf, sizeof(nsbuf), false);
    yield();

    // Print
    Serial.printf_P(PSTR("$PWIFI,CON,%s,%d,%ddBm,%s,%s,%s\r\n"),
                    WiFi.SSID().c_str(), WiFi.channel(), WiFi.RSSI(),
                    ipbuf, gwbuf, nsbuf);

#ifdef HAVE_OLED
    // Display
    u8x8.clear();
    u8x8.draw1x2String(0, 0, WiFi.SSID().c_str());
    u8x8.setCursor(0, 2); u8x8.print("IP "); u8x8.print(ipbuf);
    //u8x8.setCursor(0, 3); u8x8.print("GW "); u8x8.print(gwbuf);
    //u8x8.setCursor(0, 4); u8x8.print("NS "); u8x8.print(nsbuf);
    delay(1000);
#endif
  }
  else
    Serial.print(F("$PWIFI,ERR\r\n"));
  yield();
}

/**
  Control the built-in LED with PWM for status indication
  
  Uses PWM to control LED brightness for different status levels.
  Higher load values produce brighter LED output.
  
  @param load LED brightness level (0-10, where 0 is off, 10 is brightest)
*/
void setLED(int load) {
  // Calculate PWM level (0-1023) based on load
  int level = (1 << load) - 1;
#ifdef ESP32
  // Set LED brightness (ESP32 uses 0-255 for analogWrite)
  analogWrite(LED, 255 - (level >> 2));  // Scale down to 0-255 range
#else
  // Set LED brightness (inverted because LED is active low on ESP8266)
  analogWrite(LED, PWMRANGE - level);
#endif
}

/**
  Try WPS PBC
  TODO
*/
bool tryWPSPBC() {
  Serial.print(F("$PWIFI,WPS,START\r\n"));
  bool wpsSuccess = WiFi.beginWPSConfig();
  if (wpsSuccess) {
    // Well this means not always success :-/ in case of a timeout we have an empty ssid
    String newSSID = WiFi.SSID();
    if (newSSID.length() > 0) {
      // WPSConfig has already connected in STA mode successfully to the new station.
      Serial.printf_P(PSTR("$PWIFI,WPS,%s\r\n"), newSSID.c_str());
    }
    else
      wpsSuccess = false;
  }
  return wpsSuccess;
}

/**
  Test HTTPS server connectivity to verify internet access
  
  Attempts to establish a secure HTTPS connection to the specified server
  and sends a HEAD request to verify server availability.
  
  @param server Server hostname to test
  @param port Server port to connect to
  @param timeout Connection timeout in milliseconds
  @return true if connection and request successful, false otherwise
*/
bool wifiCheckHTTP(char* server, int port, int timeout = 10000) {
  bool result = false;
  WiFiClientSecure testClient;
  testClient.setTimeout(timeout);
  
  // Only use insecure connection when explicitly configured for testing
  #ifdef GEO_INSECURE
  if (strcmp(GEO_SERVER, "www.googleapis.com") == 0 && 
      strcmp(GEO_APIKEY, "USE_YOUR_GOOGLE_KEY") == 0) {
    testClient.setInsecure();
    Serial.println(F("$PSEC,WARNING,Using insecure HTTPS connection for geolocation testing"));
  }
  #endif
  
  char buf[64] = "";
  if (testClient.connect(server, port)) {
    Serial.printf_P(PSTR("$PHTTP,CON,%s,%d\r\n"), server, port);
    // Send a simple HEAD request to test server availability
    testClient.print("HEAD / HTTP/1.1\r\n");
    testClient.print("Host: "); testClient.print(server); testClient.print("\r\n");
    testClient.print("Connection: close\r\n\r\n");
    // Check the response
    int rlen = testClient.readBytesUntil('\r', buf, sizeof(buf) - 1);
    if (rlen > 0) {
      buf[rlen] = '\0';
      result = true;
      Serial.printf_P(PSTR("$PHTTP,RSP,%s\r\n"), buf);
    }
    else
      Serial.printf_P(PSTR("$PHTTP,DIS,%s,%d\r\n"), server, port);
  }
  else
    Serial.printf_P(PSTR("$PHTTP,ERR,%s,%d\r\n"), server, port);
  // Stop the test connection
  testClient.stop();
  // Return the result
  return result;
}

/**
  Attempt to connect to a WiFi network

  @param ssid WiFi SSID (NULL to use stored credentials)
  @param pass WiFi password
  @param timeout Connection timeout in seconds
  @return true if connection successful, false otherwise
*/
bool wifiTryConnect(const char* ssid = NULL, const char* pass = NULL, int timeout = 15) {
  bool result = false;

  // Need a name for default SSID
  char _ssid[WL_SSID_MAX_LENGTH] = "";

  if (ssid == NULL) {
    // Connect to stored SSID
    if (WiFi.SSID() != "") {
      strncpy(_ssid, WiFi.SSID().c_str(), WL_SSID_MAX_LENGTH);
    }
    else {
      // No stored and no specified SSID
      return result;
    }
  }
  else {
    // Keep the specified SSID, for convenience
    strncpy(_ssid, ssid, WL_SSID_MAX_LENGTH);
  }

  // Try to connect
  Serial.printf_P(PSTR("$PWIFI,BGN,%s\r\n"), _ssid);
#ifdef HAVE_OLED
  u8x8.clear();
  u8x8.draw1x2String(0, 0, "WiFi");
#endif
  // Different calls for different configurations
  if (ssid == NULL) WiFi.begin();
  else              WiFi.begin(_ssid, pass);
#ifdef HAVE_OLED
  // Display
  u8x8.setCursor(0, 2);
  u8x8.print(_ssid);
  u8x8.setCursor(0, 3);
  u8x8.print("---------------");
  u8x8.setCursor(0, 3);
#endif
  // Check the status
  int tries = 0;
  while (!WiFi.isConnected() and tries < timeout) {
    tries++;
    Serial.printf_P(PSTR("$PWIFI,TRY,%d/%d,%s\r\n"), tries, timeout, _ssid);
#ifdef HAVE_OLED
    u8x8.print("|");
#endif
    delay(1000);
  };
  // Check the internet connection
  if (WiFi.isConnected()) {
    showWiFi();
    result = wifiCheckHTTP(GEO_SERVER, GEO_PORT);
    //result = (geo.geoLocation() >= 0);
    if (!result)
      Serial.printf_P(PSTR("$PWIFI,ERR,%s\r\n"), _ssid);
  }
  else
    // Timed out
    Serial.printf_P(PSTR("$PWIFI,END,%s\r\n"), _ssid);
  return result;
}

/**
  Attempt to connect to a list of pre-configured WiFi networks

  @return true if connection to any known network successful, false otherwise
*/
bool wifiTryKnownNetworks() {
  bool result = false;
#ifdef WIFI_SSIDPASS
  if (strlen_P(wifiSP) > 0) {
    // Scan the networks
    int netCount = WiFi.scanNetworks();
    if (netCount > 0) {
      Serial.printf_P(PSTR("$SWIFI,CNT,%d\r\n"), netCount);
      for (size_t i = 0; i < netCount; i++)
        Serial.printf_P(PSTR("$SWIFI,%d,%d,%d,%s,%s\r\n"),
                        i + 1,
                        WiFi.channel(i),
                        WiFi.RSSI(i),
                        WiFi.encryptionType(i) == ENC_TYPE_NONE ? "open" : "",
                        WiFi.SSID(i).c_str());
      // Temporary buffers for SSID, password and credentials list
      char ssid[WL_SSID_MAX_LENGTH]    = "";
      char pass[WL_WPA_KEY_MAX_LENGTH] = "";
      char sspa[250] = "";
      // Copy the credentials to RAM
      strncpy_P(sspa, wifiSP, 250);
      // The substrings/fields
      char *f1, *f2;
      char *fs, *rs;

      // Start from beginning
      f1 = sspa;
      // Find the record separator
      rs = strstr(f1, wifiRS);
      // While valid...
      while (rs != NULL) {
        // Find the field separator
        fs = strstr(f1, wifiFS);
        if (fs != NULL) {
          f2 = fs + strlen(wifiFS);
          // Check for valid lenghts
          if ((fs - f1 <= WL_SSID_MAX_LENGTH) and
              (rs - f2 <= WL_WPA_KEY_MAX_LENGTH)) {
            // Make a copy of SSID and password and make sure
            // they are null terminated
            strncpy(ssid, f1, fs - f1); ssid[fs - f1] = 0;
            strncpy(pass, f2, rs - f2); pass[rs - f2] = 0;
            // Check if we know any network
            for (size_t i = 0; i < netCount; i++) {
              // Check if we the SSID match
              if ((strncmp(ssid, WiFi.SSID(i).c_str(), WL_SSID_MAX_LENGTH) == 0) and
                  (strlen(ssid) == strlen(WiFi.SSID(i).c_str()))) {
                // Try to connect to wifi
                if (wifiTryConnect(ssid, pass)) {
                  result = true;
                  break;
                }
              }
              yield();
            }
          }
        }
        if (result) break;
        // Find the next record separator
        f1 = rs + strlen(wifiRS);
        rs = strstr(f1, wifiRS);
        // If null, maybe it's because the list ends with no RS
        if (rs == NULL and f1 < sspa + strlen(sspa))
          rs = sspa + strlen(sspa);
        yield();
      }
      // Return if we have a connection
      if (result) return result;

#ifdef WIFI_GREYHAT
      // Start again, this time trying all
      f1 = sspa;
      // Find the record separator
      rs = strstr(f1, wifiRS);
      // While valid...
      while (rs != NULL) {
        // Find the field separator
        fs = strstr(f1, wifiFS);
        if (fs != NULL) {
          f2 = fs + strlen(wifiFS);
          // Check for valid lenghts
          if ((fs - f1 <= WL_SSID_MAX_LENGTH) and
              (rs - f2 <= WL_WPA_KEY_MAX_LENGTH)) {
            // Make a copy of SSID and password and make sure
            // they are null terminated
            strncpy(ssid, f1, fs - f1); ssid[fs - f1] = 0;
            strncpy(pass, f2, rs - f2); pass[rs - f2] = 0;
            // Try all the networks
            for (size_t i = 0; i < netCount; i++) {
              // Try to connect to wifi
              if (wifiTryConnect(WiFi.SSID(i).c_str(), pass)) {
                result = true;
                break;
              }
              yield();
            }
          }
        }
        if (result) break;
        // Find the next record separator
        f1 = rs + strlen(wifiRS);
        rs = strstr(f1, wifiRS);
        // If null, maybe it's because the list ends with no RS
        if (rs == NULL and f1 < sspa + strlen(sspa))
          rs = sspa + strlen(sspa);
        yield();
      }
#endif
    }
  }
#endif
  // Clear the scan results
  WiFi.scanDelete();
  // Return the result
  return result;
}

/**
  Attempt to connect to open (unsecured) WiFi networks

  @return true if connection to any open network successful, false otherwise
*/
bool wifiTryOpenNetworks() {
  bool result = false;
  // Scan
  int netCount = WiFi.scanNetworks();
  if (netCount > 0) {
    char ssid[WL_SSID_MAX_LENGTH] = "";
    for (size_t i = 1; i < netCount; i++) {
      // Find the open networks
      if (WiFi.encryptionType(i) == ENC_TYPE_NONE) {
        // Keep the SSID
        strncpy(ssid, WiFi.SSID(i).c_str(), WL_SSID_MAX_LENGTH);
        Serial.printf_P(PSTR("$PWIFI,OPN,%s\r\n"), ssid);
        // Try to connect to wifi
        if (wifiTryConnect(ssid)) {
          result = true;
          break;
        }
      }
      yield();
    }
  }
  // Clear the scan results
  WiFi.scanDelete();
  // Return the result
  return result;
}

/**
  Feedback notification when SoftAP is started
*/
void wifiCallback(WiFiManager * wifiMgr) {
  Serial.printf_P(PSTR("$PWIFI,SRV,%s\r\n"),
                  wifiMgr->getConfigPortalSSID().c_str());
#ifdef HAVE_OLED
  u8x8.clear();
  u8x8.draw1x2String(0, 0, wifiMgr->getConfigPortalSSID().c_str());
#endif
  setLED(10);
}

/**
  Main WiFi connection handler with multiple fallback methods

  Connection attempts in order:
  1. Pre-configured credentials (if WIFI_SSID defined)
  2. Stored WiFi credentials
  3. Known networks list
  4. Open networks
  5. WiFi Manager captive portal

  Implements a comprehensive connection strategy with multiple fallbacks
  to ensure device can connect to WiFi in various environments.

  @param timeout WiFi Manager timeout in seconds
  @return true if connection successful, false otherwise
*/
bool wifiConnect(int timeout = 300) {
  // Set the host name for network identification
  WiFi.hostname(NODENAME);
  // Set WiFi mode to station only
  WiFi.mode(WIFI_STA);
  // Disable auto-connect to prevent conflicts with our connection logic
  //WiFi.setAutoConnect(false);
  // Turn on LED to indicate connection attempt
  setLED(1);

  // Keep the connection result
  bool result = true;
  // Try to connect to WiFi using various methods
#ifdef WIFI_SSID
  // Use pre-configured credentials if defined
  wifiTryConnect(WIFI_SSID, WIFI_PASS);
#else
  // Check if already connected, then try multiple fallback methods
  if (!WiFi.isConnected()) {
    // Keep the saved credentials for reference
    char savedSSID[WL_SSID_MAX_LENGTH];
    char savedPSK[WL_WPA_KEY_MAX_LENGTH];
    strncpy(savedSSID, WiFi.SSID().c_str(), WL_SSID_MAX_LENGTH);
    strncpy(savedPSK, WiFi.psk().c_str(), WL_WPA_KEY_MAX_LENGTH);
    // Try connection methods in order of preference:
    // 1. Saved credentials
    if (not wifiTryConnect()) {
      // 2. Known networks from configuration
      if (not wifiTryKnownNetworks()) {
        // 3. Open networks
        if (not wifiTryOpenNetworks()) {
          // 4. WiFi Manager captive portal as last resort
          WiFiManager wifiManager;
          wifiManager.setTimeout(timeout);
          wifiManager.setAPCallback(wifiCallback);
          setLED(10);  // Bright LED to indicate captive portal mode
          if (not wifiManager.startConfigPortal(NODENAME)) {
            setLED(2);  // Dim LED to indicate failure
            result = false;
          }
        }
      }
    }
  }
#endif
  // Turn off LED when connection process completes
  setLED(0);

  return result;
}

/**
  Broadcast data via UDP to the local network
  
  Sends NMEA sentences and other data to all devices on the local network
  using UDP broadcast. Calculates the broadcast address based on the
  subnet mask and gateway IP.
  
  @param buf Data buffer to broadcast
  @param len Length of data to broadcast
*/
void broadcast(char *buf, size_t len) {
  // Calculate broadcast IP: invert subnet mask and OR with gateway IP
  bcastIP = IPAddress((~ (uint32_t)WiFi.subnetMask()) | ((uint32_t)WiFi.gatewayIP()));

  // Send the UDP packet
  bcastUDP.beginPacket(bcastIP, bcastPort);
  bcastUDP.write(buf, len);
  bcastUDP.endPacket();
}

/**
  Main Arduino setup function
*/
void setup() {
  // Do not save the last WiFi settings
  WiFi.persistent(false);
  // Init the serial communication
  Serial.begin(9600, SERIAL_8N1, SERIAL_TX_ONLY);
  Serial.print("\r\n");
#ifdef HAVE_OLED
  // Init the display
  u8x8.begin();
  u8x8.setFont(u8x8_font_chroma48medium8_r);
  u8x8.setContrast(2);
#endif
  // Compose the NMEA welcome message
  nmea.getWelcome(NODENAME, VERSION);
  Serial.print(nmea.welcome);
  Serial.print(F("$PGPL3,This program comes with ABSOLUTELY NO WARRANTY.\r\n"));
  Serial.print(F("$PGPL3,This is free software, and you are welcome \r\n"));
  Serial.print(F("$PGPL3,to redistribute it under certain conditions.\r\n"));
#ifdef HAVE_OLED
  // Display
  u8x8.draw2x2String(4, 0, NODENAME);
#ifdef CALLSIGN
  u8x8.drawString((16 - strlen(CALLSIGN)) / 2, 3, CALLSIGN);
#else
  u8x8.drawString((16 - strlen(VERSION)) / 2, 3, VERSION);
#endif
#endif
  delay(1000);

  // Initialize the LED pin as an output
  pinMode(LED, OUTPUT);
  setLED(0);

  // Try to connect, for ever
  unsigned int connectionAttempts = 0;
  while (not wifiConnect(300)) {
    connectionAttempts++;
    Serial.printf_P(PSTR("$PERR,WIFI,Connection attempt %d failed, retrying...\r\n"), connectionAttempts);
    delay(5000); // Wait 5 seconds before retrying
  }

  // OTA Update
  ArduinoOTA.setPort(otaPort);
  ArduinoOTA.setHostname(NODENAME);
#ifdef OTA_PASS
  if (strlen(OTA_PASS) >= 8) {  // Require minimum password length for security
    ArduinoOTA.setPassword((const char *)OTA_PASS);
    otaSecure = true;
    Serial.println(F("$POTA,SEC,Password protection enabled"));
  } else if (strlen(OTA_PASS) > 0) {
    Serial.println(F("$PSEC,WARNING,OTA password too short, minimum 8 characters required"));
  }
#endif

  ArduinoOTA.onStart([]() {
    Serial.print(F("$POTA,STA\r\n"));
#ifdef HAVE_OLED
    u8x8.clear();
    u8x8.draw1x2String(3, 0, "OTA Update");
    u8x8.drawString(2, 3, "[----------]");
#endif
  });

  ArduinoOTA.onEnd([]() {
    Serial.print(F("\r\n$POTA,FIN\r\n"));
#ifdef HAVE_OLED
    u8x8.clear();
#endif
  });

  ArduinoOTA.onProgress([](unsigned int progress, unsigned int total) {
    static int otaProgress = 0;
    int otaPrg = progress / (total / 100);
    if (otaProgress != otaPrg) {
      otaProgress = otaPrg;
      Serial.printf_P(PSTR("$POTA,PRG,%u%%\r\n"), otaProgress);
#ifdef HAVE_OLED
      if (otaProgress < 100)
        u8x8.drawString(3 + otaProgress / 10, 3, "|");
#endif
    }
  });

  ArduinoOTA.onError([](ota_error_t error) {
    Serial.printf_P(PSTR("$POTA,ERR,%u,"), error);
    if      (error == OTA_AUTH_ERROR)     Serial.print(F("Auth Failed\r\n"));
    else if (error == OTA_BEGIN_ERROR)    Serial.print(F("Begin Failed\r\n"));
    else if (error == OTA_CONNECT_ERROR)  Serial.print(F("Connect Failed\r\n"));
    else if (error == OTA_RECEIVE_ERROR)  Serial.print(F("Receive Failed\r\n"));
    else if (error == OTA_END_ERROR)      Serial.print(F("End Failed\r\n"));
  });

  ArduinoOTA.begin();
  Serial.print(F("$POTA,RDY\r\n"));

  // Configure NTP
  ntp.init(NTP_SERVER);

  // Configure APRS
  aprs.init(APRS_SERVER, APRS_PORT);
  // Use an automatic callsign
#ifdef CALLSIGN
  aprs.setCallSign(CALLSIGN);
#else
  aprs.setCallSign(NULL);  // Use automatic callsign generation
#endif
  Serial.print(F("$PAPRS,AUTH,")); Serial.print(aprs.aprsCallSign);
  Serial.print(","); Serial.print(aprs.aprsPassCode);
  //Serial.print(","); Serial.print(aprs.aprsObjectNm);
  Serial.print("\r\n");

  // Hardware data
#ifdef ESP8266
  int hwVcc  = ESP.getVcc();
  Serial.print(F("$PHWMN,VCC,"));
  Serial.print((float)hwVcc / 1000, 3);
  Serial.print("\r\n");
#else
  int hwVcc  = ESP_getVcc();
  Serial.print(F("$PHWMN,VCC,"));
  Serial.print((float)hwVcc / 1000, 3);
  Serial.print("\r\n");
#endif

  // Initialize the random number generator and set the APRS telemetry start sequence
  // Use a more secure seed combining multiple entropy sources
  uint32_t secureSeed = (uint32_t)(ntp.getSeconds(false) + hwVcc + millis() + ESP.getChipId());
  // Apply bit mixing to improve randomness
  secureSeed ^= (secureSeed << 13);
  secureSeed ^= (secureSeed >> 17);
  secureSeed ^= (secureSeed << 5);
  randomSeed(secureSeed);
  // Set initial telemetry sequence number to random value to avoid conflicts
  aprs.aprsTlmSeq = random(1000);
  Serial.printf_P(PSTR("$PHWMN,TLM,%d\r\n"), aprs.aprsTlmSeq);

  // Start NMEA TCP server
  nmeaServer.init("nmea-0183", nmea.welcome);
}

/**
  Main Arduino loop - Implements the core operational logic
  
  This function implements the main operational cycle:
  1. Handle OTA updates
  2. Manage NMEA TCP clients
  3. Send NMEA sentences every second
  4. Perform geolocation at regular intervals
  5. Send APRS reports based on movement and SmartBeaconing algorithm
  6. Update telemetry data and status indicators
  
  The loop implements a state machine that balances:
  - Frequent position updates for accuracy
  - Adaptive reporting intervals (SmartBeaconing)
  - Resource conservation during stationary periods
  - Robust error handling and recovery
*/
void loop() {
  // Handle OTA firmware updates
  ArduinoOTA.handle();
  yield();

  // Handle NMEA TCP client connections
  nmeaServer.check();

  // Get current uptime in seconds
  unsigned long now = millis() / 1000;

  // Send NMEA sentences every second for GPS compatibility
  if (now >= nmeaNextTime) {
    // Get current time from NTP
    unsigned long utm = ntp.getSeconds();
    
    // Send NMEA sentences to all outputs (serial, TCP, UDP)
    sendNMEASentences(utm, false);
    
    // Schedule next NMEA output for 1 second later
    nmeaNextTime = now + 1;
  }

  // Perform geolocation when it's time
  if (now >= geoNextTime) {
    // Ensure WiFi connectivity with shorter timeout
    if (!WiFi.isConnected()) wifiConnect(60);

    // Set APRS telemetry status bits for current conditions
    // Bit 7: Tracker probe status
    if (PROBE) aprs.aprsTlmBits = B10000000;
    else       aprs.aprsTlmBits = B00000000;
    // Bit 0: Time accuracy (set if NTP time is invalid)
    if (!ntp.valid) aprs.aprsTlmBits |= B00000001;
    // Bit 1: Recent reboot (set if uptime < 1 day)
    if (millis() < 86400000UL) aprs.aprsTlmBits |= B00000010;

    // Turn on LED to indicate geolocation in progress
    setLED(4);

    // Get the time of the geolocation attempt
    unsigned long utm = ntp.getSeconds();

    // Scan for nearby WiFi access points
    Serial.print(F("$PSCAN,WIFI,"));
    int found = geo.wifiScan(false);

    // Process geolocation if WiFi networks were found
    if (found > 0) {
      // Increase LED brightness during geolocation
      setLED(6);
      Serial.print(found);
      Serial.print(","); Serial.print(ntp.getSeconds() - utm);
      Serial.print("s\r\n");

      // Perform geolocation using WiFi data
      int acc = geo.geoLocation();
      // Return LED to normal brightness
      setLED(4);

      // Exponentially smooth the accuracy for better data quality
      // This applies a 75% smoothing factor to reduce jitter
      if (sAcc < 0) sAcc = acc;  // Initialize on first reading
      else          sAcc = (((sAcc << 2) - sAcc + acc) + 2) >> 2;  // Smoothed average

#ifdef HAVE_OLED
      // Update OLED display with current time
      u8x8.clear();
      char bufClock[20];
      ntp.getClock(bufClock, sizeof(bufClock), utm);
      u8x8.setCursor(0, 3); u8x8.print("UTC "); u8x8.print(bufClock);
#endif

      // Process location data if geolocation was successful
      if (geo.current.valid) {
        // Report successful geolocation
        Serial.print(F("$PSCAN,FIX,"));
        Serial.print(geo.current.latitude, 6);  Serial.print(",");
        Serial.print(geo.current.longitude, 6); Serial.print(",");
        Serial.print(geo.locator);              Serial.print(",");
        Serial.print(acc);                      Serial.print("m,");
        Serial.print(ntp.getSeconds() - utm);   Serial.print("s");
#ifdef HAVE_OLED
        // Update OLED display with location information
        u8x8.print(" FIX");
        u8x8.setCursor(0, 0);
        u8x8.print("Lat ");
        u8x8.print(geo.current.latitude  >= 0 ? "N " : "S ");
        u8x8.print(fabs(geo.current.latitude),  6);
        u8x8.setCursor(0, 1);
        u8x8.print("Lng ");
        u8x8.print(geo.current.longitude >= 0 ? "E" : "W");
        if (abs(geo.current.longitude) < 100) u8x8.print(" ");
        u8x8.print(fabs(geo.current.longitude), 6);
#endif

        // Check if the device is moving by comparing distance to accuracy threshold
        bool moving = geo.getMovement() >= (sAcc >> 2);  // Movement threshold = 25% of accuracy
        if (moving) {
          // Exponentially smooth the bearing for better directional data
          // This applies a 75% smoothing factor to reduce bearing jitter
          if (sCrs < 0) sCrs = geo.bearing;  // Initialize on first reading
          else          sCrs = ((sCrs + (geo.bearing << 2) - geo.bearing) + 2) >> 2;  // Smoothed average
          // Report movement data
          Serial.print(",");
          Serial.print(geo.distance, 2);  Serial.print("m,");
          Serial.print(geo.speed, 2);     Serial.print("m/s,");
          Serial.print(geo.bearing);      Serial.print("'");
#ifdef HAVE_OLED
          // Update OLED display with movement information
          u8x8.setCursor(0, 2); u8x8.print("Spd "); u8x8.print(geo.speed, 2);
          u8x8.setCursor(9, 2); u8x8.print("Crs "); u8x8.print(sCrs);
#endif
        }
#ifdef HAVE_OLED
        else {
          // Display the locator when stationary
          u8x8.setCursor(0, 2); u8x8.print("Loc "); u8x8.print((char*)geo.locator);
        }
#endif
        Serial.print("\r\n");

        // Send updated NMEA sentences with current location
        sendNMEASentences(utm, true);

        // Collect system telemetry data
        int vcc  = ESP.getVcc();    // Battery voltage in mV
        int rssi = WiFi.RSSI();     // WiFi signal strength in dBm
        int heap = ESP.getFreeHeap(); // Free memory in bytes

        // Set telemetry bit 3 if battery voltage is outside normal range (3.3V ±10%)
        if (vcc < 3000 or vcc > 3600) aprs.aprsTlmBits |= B00001000;
        
        // Send APRS report if moving or scheduled reporting time has arrived
        if ((moving or (now >= rpNextTime)) and acc >= 0) {
          // Turn on LED to indicate APRS transmission
          setLED(8);

          // Connect to APRS-IS server and send position report
          if (aprs.connect()) {
            // Authenticate with APRS-IS server
            if (aprs.authenticate()) {
              // Local buffer for APRS comment (max 43 bytes)
              char buf[45] = "";
              // Prepare the comment with telemetry data
              snprintf_P(buf, sizeof(buf), PSTR("Acc:%d Dst:%d Spd:%d Crs:%s Vcc:%d.%d RSSI:%d"),
                         acc, (int)(geo.distance), (int)(3.6 * geo.speed), geo.getCardinal(sCrs),
                         vcc / 1000, (vcc % 1000) / 100, rssi);
              // Send position report with course, speed, and comment
<<<<<<< HEAD
              aprs.sendPosition(utm, mls.current.latitude, mls.current.longitude, sCrs, mls.knots, (float)acc, buf, NULL);
=======
              aprs.sendPosition(utm, geo.current.latitude, geo.current.longitude, sCrs, geo.knots, acc, buf);
>>>>>>> 262954b9
              // Send telemetry data with system metrics
              // Speed conversion: geo.speed / 0.0008 = geo.speed * 1250
              aprs.sendTelemetry((vcc - 2500) / 4, -rssi, heap / 256, acc, (int)(sqrt(geo.speed * 1250)), aprs.aprsTlmBits);
              
              // Adjust reporting delay using SmartBeaconing algorithm
              if (moving) {
                // Reset delay to minimum when moving for frequent updates
                rpDelay = rpDelayMin;
                // Set telemetry bits 4 and 5 based on speed for status indication
                if (geo.speed > 10) aprs.aprsTlmBits |= B00100000;  // High speed
                else                aprs.aprsTlmBits |= B00010000;  // Low speed
              }
              else {
                // Increase delay when stationary to conserve bandwidth and battery
                rpDelay += rpDelayStep;
                if (rpDelay > rpDelayMax) rpDelay = rpDelayMax;  // Cap at maximum delay
              }
            }
            // Close APRS-IS connection
            aprs.stop();
          }

          // Handle APRS transmission errors by resetting to minimum delay
          if (aprs.error) {
            rpDelay = rpDelayMin;
            aprs.error = false;
          }

          // Schedule next APRS report based on current delay setting
          rpNextTime = now + rpDelay;

          // Turn off LED after APRS transmission
          setLED(0);
        }
      }
      else {
        // Report failed geolocation attempt
        Serial.printf_P(PSTR("$PSCAN,NOFIX,%dm,%ds\r\n"), acc, ntp.getSeconds() - utm);
#ifdef HAVE_OLED
        u8x8.print(" NFX");
#endif
      }
      // Schedule next geolocation attempt
      geoNextTime = now + geoDelay;
    }
    else {
      // No WiFi networks found - report and retry immediately
      Serial.print(F("0"));
      Serial.print(",");
      Serial.print(ntp.getSeconds() - utm);
      Serial.print("s\r\n");
      // Retry geolocation immediately
      geoNextTime = now;
    }

    // Turn off LED when geolocation cycle completes
    setLED(0);
  };
}

/**
  Send NMEA sentences to all configured outputs
  
  Generates and broadcasts NMEA-0183 sentences to:
  - Serial port for direct connection
  - TCP NMEA server for network clients
  - UDP broadcast for local network devices
  
  Implements conditional sentence generation based on:
  - Location validity
  - Movement status
  - Configuration flags
  
  @param utm Unix timestamp for time reference
  @param useCurrentLocation Whether to use current location data (not used in current implementation)
*/
void sendNMEASentences(unsigned long utm, bool useCurrentLocation) {
  char bufServer[200];
  int lenServer;
  
  // Determine location data to use
  float lat = 0.0;
  float lng = 0.0;
  int found = 0;
  
  // Use current valid location if available
  if (geo.current.valid) {
    lat = geo.current.latitude;
    lng = geo.current.longitude;
    found = 1;
  }
  // If no valid location, use default values (0.0, 0.0) and found = 0
  
  // Generate and send GGA sentence (GPS fix data)
  if (nmeaReport.gga) {
    lenServer = nmea.getGGA(bufServer, sizeof(bufServer), utm, lat, lng, found, found);
    Serial.print(bufServer);
    if (nmeaServer.clients) nmeaServer.sendAll(bufServer);
    broadcast(bufServer, lenServer);
  }
  // Generate and send RMC sentence (recommended minimum data) - only if valid location
  if (nmeaReport.rmc && found) {
    lenServer = nmea.getRMC(bufServer, sizeof(bufServer), utm, lat, lng, geo.knots, sCrs);
    Serial.print(bufServer);
    if (nmeaServer.clients) nmeaServer.sendAll(bufServer);
    broadcast(bufServer, lenServer);
  }
  // Generate and send GLL sentence (geographic position) - only if valid location
  if (nmeaReport.gll && found) {
    lenServer = nmea.getGLL(bufServer, sizeof(bufServer), utm, lat, lng);
    Serial.print(bufServer);
    if (nmeaServer.clients) nmeaServer.sendAll(bufServer);
    broadcast(bufServer, lenServer);
  }
  // Generate and send VTG sentence (track made good) - only if valid location and moving
  if (nmeaReport.vtg && found && geo.knots > 0) {
    lenServer = nmea.getVTG(bufServer, sizeof(bufServer), sCrs, geo.knots, (int)(geo.speed * 3.6));
    Serial.print(bufServer);
    if (nmeaServer.clients) nmeaServer.sendAll(bufServer);
    broadcast(bufServer, lenServer);
  }
  // Generate and send ZDA sentence (time and date) - always sent as it only requires time
  if (nmeaReport.zda) {
    lenServer = nmea.getZDA(bufServer, sizeof(bufServer), utm);
    Serial.print(bufServer);
    if (nmeaServer.clients) nmeaServer.sendAll(bufServer);
    broadcast(bufServer, lenServer);
  }
}

// vim: set ft=arduino ai ts=2 sts=2 et sw=2 sta nowrap nu :<|MERGE_RESOLUTION|>--- conflicted
+++ resolved
@@ -931,11 +931,7 @@
                          acc, (int)(geo.distance), (int)(3.6 * geo.speed), geo.getCardinal(sCrs),
                          vcc / 1000, (vcc % 1000) / 100, rssi);
               // Send position report with course, speed, and comment
-<<<<<<< HEAD
-              aprs.sendPosition(utm, mls.current.latitude, mls.current.longitude, sCrs, mls.knots, (float)acc, buf, NULL);
-=======
-              aprs.sendPosition(utm, geo.current.latitude, geo.current.longitude, sCrs, geo.knots, acc, buf);
->>>>>>> 262954b9
+              aprs.sendPosition(utm, geo.current.latitude, geo.current.longitude, sCrs, geo.knots, (float)acc, buf, NULL);
               // Send telemetry data with system metrics
               // Speed conversion: geo.speed / 0.0008 = geo.speed * 1250
               aprs.sendTelemetry((vcc - 2500) / 4, -rssi, heap / 256, acc, (int)(sqrt(geo.speed * 1250)), aprs.aprsTlmBits);
