/**
  WiPS - Wireless Positioning System and Automated Position Reporting System
         based on Wifi geolocation, using Mozilla Location Services.

  Copyright (c) 2017-2018 Costin STROIE <costinstroie@eridu.eu.org>

  This program is free software: you can redistribute it and/or modify
  it under the terms of the GNU General Public License as published by
  the Free Software Foundation, either version 3 of the License, or
  (at your option) any later version.

  This program is distributed in the hope that it will be useful,
  but WITHOUT ANY WARRANTY; without even the implied warranty of
  MERCHANTABILITY or FITNESS FOR A PARTICULAR PURPOSE.  See the
  GNU General Public License for more details.

  You should have received a copy of the GNU General Public License
  along with this program.  If not, see <http://www.gnu.org/licenses/>.
*/

// True if the tracker is being probed
bool PROBE = true;

// Led
#define LED 2

// User settings
#include "config.h"

// Software version
#include "version.h"

// WiFi
#include <ESP8266WiFi.h>
#include <WiFiUdp.h>
#include <WiFiManager.h>

#ifdef WIFI_SSIDPASS
static const char wifiSP[] PROGMEM = WIFI_SSIDPASS;
const char *wifiRS          = WIFI_RS;
const char *wifiFS          = WIFI_FS;
#endif

// OTA
#include <ESP8266mDNS.h>
#include <ArduinoOTA.h>
int otaProgress = 0;
int otaPort     = 8266;

// TCP server
#include "server.h"
// NMEA-0183 Navigational Data Server
TCPServer nmeaServer(10110);

// UDP Broadcast
WiFiUDP   bcastUDP;
IPAddress bcastIP(0, 0, 0, 0);
const int bcastPort = 10110;

// Mozilla Location Services
#include "mls.h"
MLS mls;

// Network Time Protocol
#include "ntp.h"
NTP ntp;

// APRS
#include "aprs.h"
APRS aprs;

// NMEA
#include "nmea.h"
NMEA nmea;
struct nmeaReports {
  bool gga: 1;
  bool rmc: 1;
  bool gll: 1;
  bool vtg: 1;
  bool zda: 1;
};
nmeaReports nmeaReport = {1, 1, 0, 0, 0};

// Set ADC to Voltage
ADC_MODE(ADC_VCC);

// Timings
unsigned long geoNextTime = 0;    // Next time to geolocate
unsigned long geoDelay    = 20;   // Delay between geolocating
unsigned long rpNextTime  = 0;    // Next time to report
unsigned long rpDelay     = 30;   // Delay between reporting
unsigned long rpDelayStep = 30;   // Step to increase the delay between reporting
unsigned long rpDelayMin  = 30;   // Minimum delay between reporting
unsigned long rpDelayMax  = 1800; // Maximum delay between reporting

// Smooth accuracy and course
int sAcc = -1;
int sCrs = -1;


/**
  Convert IPAddress to char array
*/
char charIP(const IPAddress ip, char *buf, size_t len, boolean pad = false) {
  if (pad) snprintf_P(buf, len, PSTR("%3d.%3d.%3d.%3d"), ip[0], ip[1], ip[2], ip[3]);
  else     snprintf_P(buf, len, PSTR("%d.%d.%d.%d"),     ip[0], ip[1], ip[2], ip[3]);
}

/**
  Display the WiFi parameters
*/
void showWiFi() {
  if (WiFi.isConnected()) {
    char ipbuf[16] = "";
    char gwbuf[16] = "";
    char nsbuf[16] = "";

    // Get the IPs as char arrays
    charIP(WiFi.localIP(),   ipbuf, sizeof(ipbuf), false);
    charIP(WiFi.gatewayIP(), gwbuf, sizeof(gwbuf), false);
    charIP(WiFi.dnsIP(),     nsbuf, sizeof(nsbuf), false);

    // Print
    Serial.printf("$PWIFI,CON,%s,%d,%ddBm,%s,%s,%s\r\n",
                  WiFi.SSID().c_str(), WiFi.channel(), WiFi.RSSI(),
                  ipbuf, gwbuf, nsbuf);
  }
  else {
    Serial.print("$PWIFI,ERR\r\n");
  }
}

/**
  Turn the built-in led on, analog
*/
void setLED(int load) {
  int level = (1 << load) - 1;
  analogWrite(LED, PWMRANGE - level);
}

/**
  Try WPS PBC
  TODO
*/
bool tryWPSPBC() {
  Serial.println(F("$PWIFI,WPS config start"));
  bool wpsSuccess = WiFi.beginWPSConfig();
  if (wpsSuccess) {
    // Well this means not always success :-/ in case of a timeout we have an empty ssid
    String newSSID = WiFi.SSID();
    if (newSSID.length() > 0) {
      // WPSConfig has already connected in STA mode successfully to the new station.
      Serial.printf("WPS finished. Connected successfull to SSID '%s'\n", newSSID.c_str());
    } else {
      wpsSuccess = false;
    }
  }
  return wpsSuccess;
}

/**
  Try to connect to a HTTPS server

  @param timeout connection timeout
*/
bool wifiCheckHTTP(int timeout = 10000, char* server = "www.google.com", int port = 443) {
  bool result = false;
  WiFiClientSecure testClient;
  testClient.setTimeout(timeout);
  char buf[64] = "";
  if (testClient.connect(server, port)) {
    Serial.printf("$PHTTP,CON,%s,%d\r\n", server, port);
    // Send a request
    testClient.print("HEAD / HTTP/1.0\r\n\r\n");
    // Check the response
    int rlen = testClient.readBytesUntil('\r', buf, 64);
    if (rlen > 0) {
      buf[rlen] = '\0';
      result = true;
      Serial.printf("$PHTTP,RSP,%s\r\n", buf);
    }
    else
      Serial.printf("$PHTTP,DIS,%s,%d\r\n", server, port);
    // Stop the test
    testClient.stop();
  }
  else
    Serial.printf("$PHTTP,ERR,%s,%d\r\n", server, port);
  return result;
}

/**
  Try to connect to WiFi network

  @param ssid the WiFi SSID
  @param pass the WiFi psk
  @param timeout connection timeout
  @return connection result
*/
bool wifiTryConnect(char* ssid = NULL, char* pass = NULL, int timeout = 15) {
  bool result = false;

  // Need a name for default SSID
  char _ssid[WL_SSID_MAX_LENGTH] = "";

  if (ssid == NULL) {
    // Connect to stored SSID
    if (WiFi.SSID() != "") {
      strncpy(_ssid, WiFi.SSID().c_str(), WL_SSID_MAX_LENGTH);
    }
    else {
      // No stored and no specified SSID
      return result;
    }
  }
  else {
    // Keep the specified SSID, for convenience
    strncpy(_ssid, ssid, WL_SSID_MAX_LENGTH);
  }

  // Try to connect
  Serial.printf("$PWIFI,BGN,%s\r\n", _ssid);
  // Different calls for different configurations
  if (ssid == NULL) WiFi.begin();
  else              WiFi.begin(_ssid, pass);
  // Check the status
  int tries = 0;
  while (!WiFi.isConnected() and tries < timeout) {
    tries++;
    Serial.printf("$PWIFI,TRY,%d/%d,%s\r\n", tries, timeout, _ssid);
    delay(1000);
  };
  // Check the internet connection
  if (WiFi.isConnected()) {
    showWiFi();
    result = true;
  }
  return result;
}

/**
  Try to connect to a list of known wifi networks

  @result connection result to a known WiFi
*/
bool wifiKnownNetworks() {
  bool result = false;
  if (strlen_P(wifiSP) > 0) {
    // Scan the networks
    int netCount = WiFi.scanNetworks();
    if (netCount > 0) {
      // Temporary buffers for SSID, password and credentials list
      char ssid[WL_SSID_MAX_LENGTH]    = "";
      char pass[WL_WPA_KEY_MAX_LENGTH] = "";
      char sspa[250] = "";
      // Copy the credentials to RAM
      strncpy_P(sspa, wifiSP, 250);

      char *f1, *f2;
      f1 = sspa;

      // Find the record separator
      char *rs = strstr(f1, wifiRS);
      // While valid...
      while (rs != NULL) {
        // Find the field separator
        char *fs = strstr(f1, wifiFS);
        if (fs != NULL) {
          f2 = fs + strlen(wifiFS);
          // Check for valid lenghts
          if ((fs - f1 <= WL_SSID_MAX_LENGTH) and
              (rs - f2 <= WL_WPA_KEY_MAX_LENGTH)) {
            // Make a copy of SSID and password and maake sure
            // they are null terminated
            strncpy(ssid, f1, fs - f1); ssid[fs - f1] = 0;
            strncpy(pass, f2, rs - f2); pass[rs - f2] = 0;
            // Check if we know any network
            for (size_t i = 1; i < netCount; i++) {
              // Check if we the SSID match
              if ((strncmp(ssid, WiFi.SSID(i).c_str(), WL_SSID_MAX_LENGTH) == 0) and
                  (strlen(ssid) == strlen(WiFi.SSID(i).c_str()))) {
                // Try to connect to wifi
                if (wifiTryConnect(ssid, pass)) {
                  // Check the internet connection
                  if (wifiCheckHTTP()) {
                    yield();
                    result = true;
                    break;
                  }
                }
              }
              yield();
            }
          }
        }
        if (result) break;
        // Find the next record separator
        f1 = rs + strlen(wifiRS);
        rs = strstr(f1, wifiRS);
        // If null, maybe it's because the list ends with no RS
        if (rs == NULL and f1 < sspa + strlen(sspa))
          rs = sspa + strlen(sspa);
        yield();
      }
    }
  }
  // Clear the scan results
  WiFi.scanDelete();
  // Return the result
  return result;
}

/**
  Feedback notification when SoftAP is started
*/
void wifiCallback(WiFiManager * wifiMgr) {
  Serial.printf("$PWIFI,SRV,%s\r\n", wifiMgr->getConfigPortalSSID().c_str());
  setLED(10);
}

/**
  Try to connect to open wifi networks

  @result connection result to an open WiFi
*/
bool wifiOpenNetworks() {
  bool result = false;
  // Disable credetials storing
  WiFi.persistent(false);
  // Scan
  int netCount = WiFi.scanNetworks();
  if (netCount > 0) {
    char ssid[WL_SSID_MAX_LENGTH] = "";
    for (size_t i = 1; i < netCount; i++) {
      // Find the open networks
      if (WiFi.encryptionType(i) == ENC_TYPE_NONE) {
        // Keep the SSID
        strncpy(ssid, WiFi.SSID(i).c_str(), WL_SSID_MAX_LENGTH);
        Serial.printf("$PWIFI,OPN,%s\r\n", ssid);
        // Try to connect to wifi
        if (wifiTryConnect(ssid)) {
          // Check the internet connection
          if (wifiCheckHTTP()) {
            yield();
            result = true;
            break;
          }
        }
      }
      yield();
    }
  }
  // Clear the scan results
  WiFi.scanDelete();
  // Re-enable credetials storing
  WiFi.persistent(true);
  // Return the result
  return result;
}

/**
  Try to connect to WiFi
*/
bool wifiConnect(int timeout = 300) {
  // Set the host name
  WiFi.hostname(NODENAME);
  // Set the mode
  WiFi.mode(WIFI_STA);
  // Led ON
  setLED(1);

  // Try to connect to WiFi
#ifdef WIFI_SSID
  wifiTryConnect(WIFI_SSID, WIFI_PASS);
#else
  // Try to connect to the last known AP
  if (WiFi.status() != WL_CONNECTED) {
    // Keep the saved credentials
    char savedSSID[WL_SSID_MAX_LENGTH];
    char savedPSK[WL_WPA_KEY_MAX_LENGTH];
    strncpy(savedSSID, WiFi.SSID().c_str(), WL_SSID_MAX_LENGTH);
    strncpy(savedPSK, WiFi.psk().c_str(), WL_WPA_KEY_MAX_LENGTH);
    // Try to connect with saved credentials
    if (not wifiTryConnect()) {
<<<<<<< HEAD
      // Try the open networks
      if (not wifiOpenNetworks()) {
        // Use the WiFi Manager
        WiFiManager wifiManager;
        wifiManager.setTimeout(timeout);
        wifiManager.setAPCallback(wifiCallback);
        setLED(10);
        if (not wifiManager.startConfigPortal(NODENAME)) {
          setLED(2);
          // Restore the saved credentials, not persistent
          WiFi.persistent(false);
          WiFi.begin(savedSSID, savedPSK);
          WiFi.persistent(true);
=======
      // Try the known networks
      if (not wifiKnownNetworks()) {
        // Try the open networks
        if (not wifiOpenNetworks()) {
          // Use the WiFi Manager
          WiFiManager wifiManager;
          wifiManager.setTimeout(timeout);
          wifiManager.setAPCallback(wifiCallback);
          setLED(10);
          if (not wifiManager.startConfigPortal(NODENAME))
            setLED(2);
>>>>>>> 89273d56
        }
      }
    }
  }
#endif
  // Led OFF
  setLED(0);

  return WiFi.status() == WL_CONNECTED;
}

/**
  UDP broadcast
*/
void broadcast(char *buf, size_t len) {
  // Find the broadcast IP
  bcastIP = ~ WiFi.subnetMask() | WiFi.gatewayIP();
  //Serial.printf("$PBCST,%u,%d.%d.%d.%d\r\n", bcastPort, bcastIP[0], bcastIP[1], bcastIP[2], bcastIP[3]);
  // Send the packet
  bcastUDP.beginPacket(bcastIP, bcastPort);
  bcastUDP.write(buf, len);
  bcastUDP.endPacket();
}

/**
  Main Arduino setup function
*/
void setup() {
  // Init the serial communication
  Serial.begin(9600, SERIAL_8N1, SERIAL_TX_ONLY);
  Serial.print("\r\n");
  // Compose the NMEA welcome message
  nmea.getWelcome(NODENAME, VERSION);
  Serial.print(nmea.welcome);
  Serial.print(F("$PGPL3,This program comes with ABSOLUTELY NO WARRANTY.\r\n"));
  Serial.print(F("$PGPL3,This is free software, and you are welcome \r\n"));
  Serial.print(F("$PGPL3,to redistribute it under certain conditions.\r\n"));

  // Initialize the LED pin as an output
  pinMode(LED, OUTPUT);
  setLED(0);

  // Try to connect, for ever
<<<<<<< HEAD
  while (not wifiConnect(60));
=======
  while (not wifiConnect(300));
>>>>>>> 89273d56

  // OTA Update
  ArduinoOTA.setPort(otaPort);
  ArduinoOTA.setHostname(NODENAME);
#ifdef OTA_PASS
  ArduinoOTA.setPassword((const char *)OTA_PASS);
#endif

  ArduinoOTA.onStart([]() {
    Serial.print(F("$POTA,START\r\n"));
  });

  ArduinoOTA.onEnd([]() {
    Serial.print(F("\r\n$POTA,FINISHED\r\n"));
  });

  ArduinoOTA.onProgress([](unsigned int progress, unsigned int total) {
    int otaPrg = progress / (total / 100);
    if (otaProgress != otaPrg) {
      otaProgress = otaPrg;
      Serial.printf("$POTA,PROGRESS,%u%%\r\n", otaProgress * 100);
    }
  });

  ArduinoOTA.onError([](ota_error_t error) {
    Serial.printf("$POTA,ERROR,%u,", error);
    if (error == OTA_AUTH_ERROR)
      Serial.print(F("Auth Failed\r\n"));
    else if (error == OTA_BEGIN_ERROR)
      Serial.print(F("Begin Failed\r\n"));
    else if (error == OTA_CONNECT_ERROR)
      Serial.print(F("Connect Failed\r\n"));
    else if (error == OTA_RECEIVE_ERROR)
      Serial.print(F("Receive Failed\r\n"));
    else if (error == OTA_END_ERROR)
      Serial.print(F("End Failed\r\n"));
  });

  ArduinoOTA.begin();
  Serial.print(F("$POTA,READY\r\n"));

  // Configure NTP
  ntp.init(NTP_SERVER);

  // Configure APRS
  aprs.init(APRS_SERVER, APRS_PORT);
  // Use an automatic callsign
  aprs.setCallSign();
  Serial.print(F("$PAPRS,AUTH,")); Serial.print(aprs.aprsCallSign);
  Serial.print(","); Serial.print(aprs.aprsPassCode);
  //Serial.print(","); Serial.print(aprs.aprsObjectNm);
  Serial.print("\r\n");

  // Hardware data
  int hwVcc  = ESP.getVcc();
  Serial.print(F("$PHWMN,VCC,"));
  Serial.print((float)hwVcc / 1000, 3);
  Serial.print("\r\n");

  // Initialize the random number generator and set the APRS telemetry start sequence
  randomSeed(ntp.getSeconds(false) + hwVcc + millis());
  aprs.aprsTlmSeq = random(1000);
  Serial.printf("$PHWMN,TLM,%d\r\n", aprs.aprsTlmSeq);

  // Set up mDNS responder:
  // - first argument is the domain name, in this example
  //   the fully-qualified domain name is "esp8266.local"
  // - second argument is the IP address to advertise
  //   we send our IP address on the WiFi network
  if (!MDNS.begin(nodename))
    Serial.print(F("$PMDNS,ERROR\r\n"));

  // Start NMEA TCP server
  nmeaServer.init("nmea-0183", nmea.welcome);
}

/**
  Main Arduino loop
*/
void loop() {
  // Handle OTA
  ArduinoOTA.handle();
  yield();

  // Handle NMEA clients
  nmeaServer.check();

  // Uptime
  unsigned long now = millis() / 1000;

  // Check if we should geolocate
  if (now >= geoNextTime) {
    // Make sure we are connected, shorter timeout
    if (!WiFi.isConnected()) wifiConnect(60);

    // Set the telemetry bit 7 if the tracker is being probed
    if (PROBE) aprs.aprsTlmBits = B10000000;
    else       aprs.aprsTlmBits = B00000000;

    // Check the time and set the telemetry bit 0 if time is not accurate
    if (!ntp.valid) aprs.aprsTlmBits |= B00000001;
    // Set the telemetry bit 1 if the uptime is less than one day (recent reboot)
    if (millis() < 86400000UL) aprs.aprsTlmBits |= B00000010;

    // Led on
    setLED(4);

    // Get the time of the fix
    unsigned long utm = ntp.getSeconds();

    // Scan the WiFi access points
    Serial.print(F("$PSCAN,WIFI,"));
    int found = mls.wifiScan(false);

    // Get the coordinates
    if (found > 0) {
      // Led on
      setLED(6);
      Serial.print(found);
      Serial.print(","); Serial.print(ntp.getSeconds() - utm);
      Serial.print("\r\n");

      // Geolocate
      int acc = mls.geoLocation();
      // Led off
      setLED(4);

      // Exponential smooth the accuracy
      if (sAcc < 0) sAcc = acc;
      else          sAcc = (((sAcc << 2) - sAcc + acc) + 2) >> 2;

      if (mls.current.valid) {
        // Report
        Serial.print(F("$PSCAN,FIX,"));
        Serial.print(mls.current.latitude, 6);
        Serial.print(",");
        Serial.print(mls.current.longitude, 6);
        Serial.print(","); Serial.print(acc);
        Serial.print(","); Serial.print(ntp.getSeconds() - utm);

        // Check if moving
        bool moving = mls.getMovement() >= (sAcc >> 2);
        if (moving) {
          // Exponential smooth the bearing (75%)
          if (sCrs < 0) sCrs = mls.bearing;
          else          sCrs = ((sCrs + (mls.bearing << 2) - mls.bearing) + 2) >> 2;
          // Report
          Serial.print(","); Serial.print(mls.distance, 2);
          Serial.print(","); Serial.print(mls.speed, 2);
          Serial.print(","); Serial.print(mls.bearing);
        }
        Serial.print("\r\n");

        // Compose and send the NMEA sentences
        char bufServer[200];
        int lenServer;
        // GGA
        if (nmeaReport.gga) {
          lenServer = nmea.getGGA(bufServer, 200, utm, mls.current.latitude, mls.current.longitude, 1, found);
          Serial.print(bufServer);
          if (nmeaServer.clients) nmeaServer.sendAll(bufServer);
          broadcast(bufServer, lenServer);
        }
        // RMC
        if (nmeaReport.gga) {
          lenServer = nmea.getRMC(bufServer, 200, utm, mls.current.latitude, mls.current.longitude, mls.knots, sCrs);
          Serial.print(bufServer);
          if (nmeaServer.clients) nmeaServer.sendAll(bufServer);
          broadcast(bufServer, lenServer);
        }
        // GLL
        if (nmeaReport.gll) {
          lenServer = nmea.getGLL(bufServer, 200, utm, mls.current.latitude, mls.current.longitude);
          Serial.print(bufServer);
          if (nmeaServer.clients) nmeaServer.sendAll(bufServer);
          broadcast(bufServer, lenServer);
        }
        // VTG
        if (nmeaReport.vtg) {
          lenServer = nmea.getVTG(bufServer, 200, sCrs, mls.knots, (int)(mls.speed * 3.6));
          Serial.print(bufServer);
          if (nmeaServer.clients) nmeaServer.sendAll(bufServer);
          broadcast(bufServer, lenServer);
        }
        // ZDA
        if (nmeaReport.zda) {
          lenServer = nmea.getZDA(bufServer, 200, utm);
          Serial.print(bufServer);
          if (nmeaServer.clients) nmeaServer.sendAll(bufServer);
          broadcast(bufServer, lenServer);
        }

        // Read the Vcc (mV)
        int vcc  = ESP.getVcc();
        // Set the bit 3 to show whether the battery is wrong (3.3V +/- 10%)
        if (vcc < 3000 or vcc > 3600) aprs.aprsTlmBits |= B00001000;
        // Get RSSI
        int rssi = WiFi.RSSI();
        // Get free heap
        int heap = ESP.getFreeHeap();

        // APRS if moving or time expired
        if ((moving or (now >= rpNextTime)) and acc >= 0) {
          // Led ON
          setLED(8);

          // Connect to the server
          if (aprs.connect()) {
            // Authenticate
            if (aprs.authenticate()) {
              // Local buffer, max comment length is 43 bytes
              char buf[45] = "";
              // Prepare the comment
              snprintf_P(buf, sizeof(buf), PSTR("Acc:%d Dst:%d Spd:%d Crs:%s Vcc:%d.%d RSSI:%d"), acc, (int)(mls.distance), (int)(3.6 * mls.speed), mls.getCardinal(sCrs), vcc / 1000, (vcc % 1000) / 100, rssi);
              // Report course and speed
              aprs.sendPosition(utm, mls.current.latitude, mls.current.longitude, sCrs, mls.knots, -1, buf);
              // Send the telemetry
              //   mls.speed / 0.0008 = mls.speed * 1250
              aprs.sendTelemetry((vcc - 2500) / 4, -rssi, heap / 256, acc, (int)(sqrt(mls.speed * 1250)), aprs.aprsTlmBits);
              // Send the status
              //snprintf_P(buf, sizeof(buf), PSTR("%s/%s, Vcc: %d.%3dV, RSSI: %ddBm"), NODENAME, VERSION, vcc / 1000, vcc % 1000, rssi);
              //aprs.sendStatus(buf);
              // Adjust the delay (aka SmartBeaconing)
              if (moving) {
                // Reset the delay to minimum
                rpDelay = rpDelayMin;
                // Set the telemetry bits 4 and 5 if moving, according to the speed
                if (mls.speed > 10) aprs.aprsTlmBits |= B00100000;
                else                aprs.aprsTlmBits |= B00010000;
              }
              else {
                // Not moving, increase the delay up to a maximum
                rpDelay += rpDelayStep;
                if (rpDelay > rpDelayMax) rpDelay = rpDelayMax;
              }
            }
            // Close the connection
            aprs.stop();
          }

          // On error, reset the delay to the minimum
          if (aprs.error) {
            rpDelay = rpDelayMin;
            aprs.error = false;
          }

          // Repeat the report after the delay
          rpNextTime = now + rpDelay;

          // Led OFF
          setLED(0);
        }
      }
      else {
        Serial.print(F("$PSCAN,NOFIX,"));
        Serial.print(acc);
        Serial.print(","); Serial.print(ntp.getSeconds() - utm);
        Serial.print("\r\n");
      }
      // Repeat the geolocation after a delay
      geoNextTime = now + geoDelay;
    }
    else {
      // No WiFi networks
      Serial.print(F("0"));
      Serial.print(","); Serial.print(ntp.getSeconds() - utm);
      Serial.print("\r\n");
      // Repeat the geolocation now
      geoNextTime = now;
    }

    // Led off
    setLED(0);
  };
}
// vim: set ft=arduino ai ts=2 sts=2 et sw=2 sta nowrap nu :<|MERGE_RESOLUTION|>--- conflicted
+++ resolved
@@ -382,21 +382,6 @@
     strncpy(savedPSK, WiFi.psk().c_str(), WL_WPA_KEY_MAX_LENGTH);
     // Try to connect with saved credentials
     if (not wifiTryConnect()) {
-<<<<<<< HEAD
-      // Try the open networks
-      if (not wifiOpenNetworks()) {
-        // Use the WiFi Manager
-        WiFiManager wifiManager;
-        wifiManager.setTimeout(timeout);
-        wifiManager.setAPCallback(wifiCallback);
-        setLED(10);
-        if (not wifiManager.startConfigPortal(NODENAME)) {
-          setLED(2);
-          // Restore the saved credentials, not persistent
-          WiFi.persistent(false);
-          WiFi.begin(savedSSID, savedPSK);
-          WiFi.persistent(true);
-=======
       // Try the known networks
       if (not wifiKnownNetworks()) {
         // Try the open networks
@@ -408,7 +393,6 @@
           setLED(10);
           if (not wifiManager.startConfigPortal(NODENAME))
             setLED(2);
->>>>>>> 89273d56
         }
       }
     }
@@ -452,11 +436,7 @@
   setLED(0);
 
   // Try to connect, for ever
-<<<<<<< HEAD
-  while (not wifiConnect(60));
-=======
   while (not wifiConnect(300));
->>>>>>> 89273d56
 
   // OTA Update
   ArduinoOTA.setPort(otaPort);
